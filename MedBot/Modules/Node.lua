--##########################################################################
--  Node.lua  ·  MedBot Navigation / Hierarchical path-finding
--  2025-05-24  fully re-worked thin-area grid + robust inter-area linking
--##########################################################################

local Common = require("MedBot.Common")
local G = require("MedBot.Utils.Globals")
local SourceNav = require("MedBot.Utils.SourceNav")
local isWalkable = require("MedBot.Modules.ISWalkable")

local Log = Common.Log.new("Node") -- default Verbose in dev-build
Log.Level = 0

local Node = {}
Node.DIR = { N = 1, S = 2, E = 4, W = 8 }

--==========================================================================
--  CONSTANTS
--==========================================================================
local HULL_MIN, HULL_MAX = G.pLocal.vHitbox.Min, G.pLocal.vHitbox.Max
local TRACE_MASK = MASK_PLAYERSOLID
local MASK_BRUSH_ONLY = MASK_PLAYERSOLID_BRUSHONLY
local GROUND_TRACE_OFFSET_START = Vector3(0, 0, 5)
local GROUND_TRACE_OFFSET_END = Vector3(0, 0, -67)
local GRID = 24 -- 24-unit fine grid

--==========================================================================
--  NAV-FILE LOADING (unchanged)
--==========================================================================
local function tryLoadNavFile(navFilePath)
	local file = io.open(navFilePath, "rb")
	if not file then
		return nil, "File not found"
	end
	local content = file:read("*a")
	file:close()
	local navData = SourceNav.parse(content)
	if not navData or #navData.areas == 0 then
		return nil, "Failed to parse nav file or no areas found."
	end
	return navData
end

local function generateNavFile()
	client.RemoveConVarProtection("sv_cheats")
	client.RemoveConVarProtection("nav_generate")
	client.SetConVar("sv_cheats", "1")
	client.Command("nav_generate", true)
	Log:Info("Generating nav file. Please wait...")
	local delay = 10
	local startTime = os.time()
	repeat
	until os.time() - startTime > delay
end

local function processNavData(navData)
	local navNodes = {}
	for _, area in pairs(navData.areas) do
		local cX = (area.north_west.x + area.south_east.x) / 2
		local cY = (area.north_west.y + area.south_east.y) / 2
		local cZ = (area.north_west.z + area.south_east.z) / 2
		local nw = Vector3(area.north_west.x, area.north_west.y, area.north_west.z)
		local se = Vector3(area.south_east.x, area.south_east.y, area.south_east.z)
		local ne = Vector3(area.south_east.x, area.north_west.y, area.north_east_z)
		local sw = Vector3(area.north_west.x, area.south_east.y, area.south_west_z)
		navNodes[area.id] =
			{ pos = Vector3(cX, cY, cZ), id = area.id, c = area.connections, nw = nw, se = se, ne = ne, sw = sw }
	end
	return navNodes
end

local function traceHullDown(position)
	-- Trace hull from above down to find ground, using hitbox height
	local height = HULL_MAX.z
	local startPos = position + Vector3(0, 0, height)
	local endPos = position - Vector3(0, 0, height)
	return engine.TraceHull(startPos, endPos, HULL_MIN, HULL_MAX, TRACE_MASK)
end

local function traceLineDown(position)
	-- Line trace down to adjust corner to ground, using hitbox height
	local height = HULL_MAX.z
	local startPos = position + Vector3(0, 0, height)
	local endPos = position - Vector3(0, 0, height)
	return engine.TraceLine(startPos, endPos, TRACE_MASK)
end

local function getGroundNormal(position)
	local trace =
		engine.TraceLine(position + GROUND_TRACE_OFFSET_START, position + GROUND_TRACE_OFFSET_END, MASK_BRUSH_ONLY)
	return trace.plane
end

local function calculateRemainingCorners(corner1, corner2, normal, height)
	local widthVector = corner2 - corner1
	local widthLength = widthVector:Length2D()
	local heightVector = Vector3(-widthVector.y, widthVector.x, 0)
	local function rotateAroundNormal(vector, angle)
		local cosT = math.cos(angle)
		local sinT = math.sin(angle)
		return Vector3(
			(cosT + (1 - cosT) * normal.x ^ 2) * vector.x
				+ ((1 - cosT) * normal.x * normal.y - normal.z * sinT) * vector.y
				+ ((1 - cosT) * normal.x * normal.z + normal.y * sinT) * vector.z,
			((1 - cosT) * normal.x * normal.y + normal.z * sinT) * vector.x
				+ (cosT + (1 - cosT) * normal.y ^ 2) * vector.y
				+ ((1 - cosT) * normal.y * normal.z - normal.x * sinT) * vector.z,
			((1 - cosT) * normal.x * normal.z - normal.y * sinT) * vector.x
				+ ((1 - cosT) * normal.y * normal.z + normal.x * sinT) * vector.y
				+ (cosT + (1 - cosT) * normal.z ^ 2) * vector.z
		)
	end
	local rot = rotateAroundNormal(heightVector, math.pi / 2)
	return { corner1 + rot * (height / widthLength), corner2 + rot * (height / widthLength) }
end

--- Get all corner positions of a node
---@param node table The node to get corners from
---@return Vector3[] Array of corner positions
local function getNodeCorners(node)
	local corners = {}
	if node.nw then
		table.insert(corners, node.nw)
	end
	if node.ne then
		table.insert(corners, node.ne)
	end
	if node.se then
		table.insert(corners, node.se)
	end
	if node.sw then
		table.insert(corners, node.sw)
	end
	-- Always include center position
	if node.pos then
		table.insert(corners, node.pos)
	end
	return corners
end

--- Check if two nodes are accessible and return cost multiplier
--- Follows proper accessibility checking order as specified
---@param nodeA table First node (source)
---@param nodeB table Second node (destination)
---@param allowExpensive boolean Optional override to allow expensive checks
---@return boolean, number accessibility status and cost multiplier (1 = normal, >1 = penalty)
local function isNodeAccessible(nodeA, nodeB, allowExpensive)
	local heightDiff = nodeB.pos.z - nodeA.pos.z -- Positive = going up, negative = going down

	-- Always allow going downward (falling) regardless of height - no penalty
	if heightDiff <= 0 then
		return true, 1
	end

	-- Step 1: Check if destination is higher than 72 units
	if heightDiff > 72 then
		-- Step 2: Check if any of 4 corners of area A to any 4 corners of area B is within 72 units
		local cornersA = getNodeCorners(nodeA)
		local cornersB = getNodeCorners(nodeB)

		local foundValidCornerPath = false
		for _, cornerA in pairs(cornersA) do
			for _, cornerB in pairs(cornersB) do
				local cornerHeightDiff = cornerB.z - cornerA.z
				-- Allow if any corner-to-corner connection is within jump height
				if cornerHeightDiff <= 72 then
					foundValidCornerPath = true
					break
				end
			end
			if foundValidCornerPath then
				break
			end
		end

		if not foundValidCornerPath then
			-- Step 3: Last resort - check isWalkable if expensive checks allowed
			if allowExpensive and G.Menu.Main.AllowExpensiveChecks then
				if isWalkable.Path(nodeA.pos, nodeB.pos) then
					return true, 3 -- High cost for requiring expensive walkability check
				else
					-- Step 4: If all fails, still keep connection but with very high penalty
					return true, 10 -- Very high penalty instead of removing
				end
			else
				-- During fast processing, assume high penalty but keep connection
				return true, 5 -- High penalty for uncertain accessibility
			end
		else
			-- Corner path found - moderate penalty for complex terrain
			return true, 2
		end
	else
		-- For upward movement within 72 units, normal cost with small penalty
		if heightDiff > 18 then
			return true, 1.5 -- Small penalty for significant height gain
		else
			return true, 1 -- Normal cost for easy height gain
		end
	end
end

--==========================================================================
--  Connection utilities - Handle both integer IDs and cost objects
--==========================================================================

--- Extract node ID from connection (handles both integer and table format)
---@param connection any Connection data (integer ID or table with node/cost)
---@return integer Node ID
local function getConnectionNodeId(connection)
	if type(connection) == "table" then
		return connection.node
	else
		return connection
	end
end

--- Extract cost from connection (handles both integer and table format)
---@param connection any Connection data (integer ID or table with node/cost)
---@return number Cost value
local function getConnectionCost(connection)
	if type(connection) == "table" then
		return connection.cost or 1
	else
		return 1
	end
end

--- Public utility functions for connection handling
---@param connection any Connection data (integer ID or table with node/cost)
---@return integer Node ID
function Node.GetConnectionNodeId(connection)
	return getConnectionNodeId(connection)
end

--- Public utility function for getting connection cost
---@param connection any Connection data (integer ID or table with node/cost)
---@return number Cost value
function Node.GetConnectionCost(connection)
	return getConnectionCost(connection)
end

--==========================================================================
--  Dynamic batch processing system with frame time monitoring
--==========================================================================

local ConnectionProcessor = {
	-- Current processing state
	isProcessing = false,
	currentPhase = 1, -- 1 = basic connections, 2 = expensive fallback, 3 = fine point expensive stitching
	processedNodes = {},
	pendingNodes = {},
	nodeQueue = {},

	-- Performance monitoring
	targetFPS = 24,
	maxFrameTime = 1.0 / 24, -- ~41.7ms for 24 FPS
	currentBatchSize = 5,
	minBatchSize = 1,
	maxBatchSize = 20,

	-- Statistics
	totalProcessed = 0,
	connectionsFound = 0,
	expensiveChecksUsed = 0,
	finePointConnectionsAdded = 0,
}

--- Calculate current FPS and adjust batch size dynamically
local function adjustBatchSize()
	local frameTime = globals.FrameTime()
	local currentFPS = 1 / frameTime

	-- If FPS is too low, reduce batch size
	if currentFPS < ConnectionProcessor.targetFPS then
		ConnectionProcessor.currentBatchSize =
			math.max(ConnectionProcessor.minBatchSize, ConnectionProcessor.currentBatchSize - 1)
	-- If FPS is good, try to increase batch size for faster processing
	elseif currentFPS > ConnectionProcessor.targetFPS * 1.5 and frameTime < ConnectionProcessor.maxFrameTime * 0.8 then
		ConnectionProcessor.currentBatchSize =
			math.min(ConnectionProcessor.maxBatchSize, ConnectionProcessor.currentBatchSize + 1)
	end

	return currentFPS
end

--- Initialize connection processing
local function initializeConnectionProcessing(nodes)
	ConnectionProcessor.isProcessing = true
	ConnectionProcessor.currentPhase = 1
	ConnectionProcessor.processedNodes = {}
	ConnectionProcessor.pendingNodes = {}
	ConnectionProcessor.nodeQueue = {}

	-- Build queue of all nodes to process
	for nodeId, node in pairs(nodes) do
		if node and node.c then
			table.insert(ConnectionProcessor.nodeQueue, { id = nodeId, node = node })
		end
	end

	ConnectionProcessor.totalProcessed = 0
	ConnectionProcessor.connectionsFound = 0
	ConnectionProcessor.expensiveChecksUsed = 0

	Log:Info(
		"Started dynamic connection processing: %d nodes queued, target FPS: %d",
		#ConnectionProcessor.nodeQueue,
		ConnectionProcessor.targetFPS
	)
end

--- Process a batch of connections for one frame
local function processBatch(nodes)
	if not ConnectionProcessor.isProcessing then
		return false
	end

	local startTime = globals.FrameTime()
	local processed = 0

	-- Phase 1: Basic connection validation (no expensive checks)
	if ConnectionProcessor.currentPhase == 1 then
		while processed < ConnectionProcessor.currentBatchSize and #ConnectionProcessor.nodeQueue > 0 do
			local nodeData = table.remove(ConnectionProcessor.nodeQueue, 1)
			local nodeId, node = nodeData.id, nodeData.node

			if node and node.c then
				-- Process all directions for this node
				for dir, connectionDir in pairs(node.c) do
					if connectionDir and connectionDir.connections then
						local validConnections = {}

						for _, connection in pairs(connectionDir.connections) do
							local targetNodeId = getConnectionNodeId(connection)
							local currentCost = getConnectionCost(connection)
							local targetNode = nodes[targetNodeId]

							if targetNode then
								-- Phase 1: Fast accessibility check without expensive operations
								local isAccessible, costMultiplier = isNodeAccessible(node, targetNode, false)
								local finalCost = currentCost * costMultiplier

								-- Add height-based cost for smooth walking mode
								if G.Menu.Main.WalkableMode == "Smooth" then
									local heightDiff = targetNode.pos.z - node.pos.z
									if heightDiff > 18 then -- Requires jump in smooth mode
										local heightPenalty = math.floor(heightDiff / 18) * 10 -- 10 cost per 18 units
										finalCost = finalCost + heightPenalty
									end
								end

								-- Always keep connection but adjust cost based on accessibility
								if finalCost > 1 then
									table.insert(validConnections, { node = targetNodeId, cost = finalCost })
								else
									table.insert(validConnections, targetNodeId)
								end

								ConnectionProcessor.connectionsFound = ConnectionProcessor.connectionsFound + 1

								-- If high penalty was applied, mark for potential expensive check
								if costMultiplier >= 5 then
									if not ConnectionProcessor.pendingNodes[nodeId] then
										ConnectionProcessor.pendingNodes[nodeId] = {}
									end
									table.insert(ConnectionProcessor.pendingNodes[nodeId], {
										dir = dir,
										targetId = targetNodeId,
										originalCost = currentCost,
										connectionIndex = #validConnections, -- Track which connection to update
									})
								end
							end
						end

						-- Update connections
						connectionDir.connections = validConnections
						connectionDir.count = #validConnections
					end
				end

				ConnectionProcessor.processedNodes[nodeId] = true
			end

			processed = processed + 1
			ConnectionProcessor.totalProcessed = ConnectionProcessor.totalProcessed + 1
		end

		-- Check if phase 1 is complete
		if #ConnectionProcessor.nodeQueue == 0 then
			Log:Info(
				"Phase 1 complete: %d basic connections found, %d nodes need expensive checks",
				ConnectionProcessor.connectionsFound,
				table.getn and table.getn(ConnectionProcessor.pendingNodes) or #ConnectionProcessor.pendingNodes
			)

			ConnectionProcessor.currentPhase = 2
			ConnectionProcessor.currentBatchSize = math.max(1, ConnectionProcessor.currentBatchSize / 4) -- Slower for expensive checks
		end

	-- Phase 2: Expensive fallback checks to improve high-penalty connections
	elseif ConnectionProcessor.currentPhase == 2 then
		local pendingProcessed = 0

		for nodeId, pendingConnections in pairs(ConnectionProcessor.pendingNodes) do
			if pendingProcessed >= ConnectionProcessor.currentBatchSize then
				break
			end

			local node = nodes[nodeId]
			if node and #pendingConnections > 0 then
				local connectionData = table.remove(pendingConnections, 1)
				local targetNode = nodes[connectionData.targetId]

				if targetNode then
					-- Use expensive check to get better cost assessment
					local isAccessible, costMultiplier = isNodeAccessible(node, targetNode, true)
					local dir = connectionData.dir
					local connectionDir = node.c[dir]

					if connectionDir and connectionDir.connections and connectionData.connectionIndex then
						-- Update the existing connection with better cost information
						local existingConnection = connectionDir.connections[connectionData.connectionIndex]
						if existingConnection then
							local improvedCost = connectionData.originalCost * costMultiplier

							-- Update the connection cost
							if type(existingConnection) == "table" then
								existingConnection.cost = improvedCost
							else
								-- Convert to table format if needed
								connectionDir.connections[connectionData.connectionIndex] = {
									node = connectionData.targetId,
									cost = improvedCost,
								}
							end

							ConnectionProcessor.expensiveChecksUsed = ConnectionProcessor.expensiveChecksUsed + 1

							Log:Debug(
								"Improved connection cost from node %d to %d: %s -> %.1f",
								nodeId,
								connectionData.targetId,
								"high penalty",
								improvedCost
							)
						end
					end
				end

				pendingProcessed = pendingProcessed + 1

				-- Clean up empty pending lists
				if #pendingConnections == 0 then
					ConnectionProcessor.pendingNodes[nodeId] = nil
				end
			end
		end

		-- Check if all processing is complete
		local hasPending = false
		for _, pendingList in pairs(ConnectionProcessor.pendingNodes) do
			if #pendingList > 0 then
				hasPending = true
				break
			end
		end

		if not hasPending then
			Log:Info(
				"Phase 2 complete: %d total connections, %d expensive checks used, starting stair patching",
				ConnectionProcessor.connectionsFound,
				ConnectionProcessor.expensiveChecksUsed
			)
			ConnectionProcessor.currentPhase = 3
			ConnectionProcessor.currentBatchSize = math.max(1, ConnectionProcessor.currentBatchSize / 2) -- Moderate speed for stair patching
		end

	-- Phase 3: Stair connection patching - add missing reverse connections for stairs
	elseif ConnectionProcessor.currentPhase == 3 then
		local processed = 0
		local maxProcessPerFrame = ConnectionProcessor.currentBatchSize
		local patchedConnections = 0

		-- Build a quick lookup of all existing connections
		local existingConnections = {}
		for nodeId, node in pairs(nodes) do
			if node and node.c then
				for dir, connectionDir in pairs(node.c) do
					if connectionDir and connectionDir.connections then
						for _, connection in ipairs(connectionDir.connections) do
							local targetNodeId = getConnectionNodeId(connection)
							local key = nodeId .. "->" .. targetNodeId
							existingConnections[key] = true
						end
					end
				end
			end
		end

		-- Check for missing reverse connections, especially for stairs
		for nodeId, node in pairs(nodes) do
			if processed >= maxProcessPerFrame then
				break
			end

			if node and node.c then
				for dir, connectionDir in pairs(node.c) do
					if connectionDir and connectionDir.connections then
						for _, connection in ipairs(connectionDir.connections) do
							local targetNodeId = getConnectionNodeId(connection)
							local targetNode = nodes[targetNodeId]

							if targetNode then
								-- Check if reverse connection exists
								local reverseKey = targetNodeId .. "->" .. nodeId
								if not existingConnections[reverseKey] then
									-- No reverse connection exists, check if we should add one
									local heightDiff = targetNode.pos.z - node.pos.z

									-- For stair-like connections (significant height difference)
									if math.abs(heightDiff) > 18 and math.abs(heightDiff) <= 200 then
										-- Use expensive isWalkable check for reverse direction
										if
											G.Menu.Main.AllowExpensiveChecks
											and isWalkable.Path(targetNode.pos, node.pos)
										then
											-- Add reverse connection to target node
											local addedToDirection = false
											for targetDir, targetConnectionDir in pairs(targetNode.c) do
												if
													targetConnectionDir
													and targetConnectionDir.connections
													and not addedToDirection
												then
													-- Calculate appropriate cost for reverse connection
													local reverseCost = 1
													if heightDiff > 0 then
														-- Going down - easier, lower cost
														reverseCost = 1
													else
														-- Going up - harder, higher cost
														reverseCost = math.abs(heightDiff) > 72 and 3 or 1.5
													end

													table.insert(
														targetConnectionDir.connections,
														{ node = nodeId, cost = reverseCost }
													)
													targetConnectionDir.count = targetConnectionDir.count + 1
													patchedConnections = patchedConnections + 1
													addedToDirection = true

													-- Update our lookup to prevent duplicate patching
													existingConnections[reverseKey] = true

													Log:Debug(
														"Patched stair connection: %d -> %d (height: %.1f, cost: %.1f)",
														targetNodeId,
														nodeId,
														-heightDiff,
														reverseCost
													)
													break
												end
											end
										end
									end
								end
							end
							processed = processed + 1
						end
					end
				end
			end
		end

		-- Check if Phase 3 is complete
		if processed == 0 or patchedConnections == 0 then
			Log:Info("Stair patching complete: %d reverse connections added", patchedConnections)
			ConnectionProcessor.currentPhase = 4
			ConnectionProcessor.currentBatchSize = math.max(1, ConnectionProcessor.currentBatchSize / 2)
			ConnectionProcessor.finePointConnectionsAdded = patchedConnections
		end

	-- Phase 4: Fine point expensive stitching for missing inter-area connections
	elseif ConnectionProcessor.currentPhase == 4 then
		if G.Navigation.hierarchical and G.Navigation.hierarchical.areas then
			local processed = 0
			local maxProcessPerFrame = ConnectionProcessor.currentBatchSize

			-- Process fine point connections between adjacent areas
			for areaId, areaInfo in pairs(G.Navigation.hierarchical.areas) do
				if processed >= maxProcessPerFrame then
					break
				end

				-- Get adjacent areas for this area
				local area = areaInfo.area
				if area and area.c then
					local adjacentAreas = Node.GetAdjacentNodesOnly(area, nodes)

					-- Check each edge point against edge points in adjacent areas
					for _, edgePoint in pairs(areaInfo.edgePoints) do
						if processed >= maxProcessPerFrame then
							break
						end

						for _, adjacentArea in pairs(adjacentAreas) do
							local adjacentAreaInfo = G.Navigation.hierarchical.areas[adjacentArea.id]
							if adjacentAreaInfo then
								-- Check connections to edge points in adjacent area
								for _, adjacentEdgePoint in pairs(adjacentAreaInfo.edgePoints) do
									-- Check if connection already exists
									local connectionExists = false
									for _, neighbor in pairs(edgePoint.neighbors) do
										if
											neighbor.point
											and neighbor.point.id == adjacentEdgePoint.id
											and neighbor.point.parentArea == adjacentEdgePoint.parentArea
										then
											connectionExists = true
											break
										end
									end

									-- If no connection exists, try expensive check
									if not connectionExists then
										local distance = (edgePoint.pos - adjacentEdgePoint.pos):Length()

										-- Only check reasonable distances (not too far apart)
										if distance < 150 and distance > 5 then
											-- Use expensive walkability check
											if isWalkable.Path(edgePoint.pos, adjacentEdgePoint.pos) then
												-- Add bidirectional connection
												table.insert(edgePoint.neighbors, {
													point = adjacentEdgePoint,
													cost = distance,
													isInterArea = true,
												})
												table.insert(adjacentEdgePoint.neighbors, {
													point = edgePoint,
													cost = distance,
													isInterArea = true,
												})

												ConnectionProcessor.finePointConnectionsAdded = ConnectionProcessor.finePointConnectionsAdded
													+ 1
												ConnectionProcessor.expensiveChecksUsed = ConnectionProcessor.expensiveChecksUsed
													+ 1

												Log:Debug(
													"Added fine point connection: Area %d point %d <-> Area %d point %d (dist: %.1f)",
													areaId,
													edgePoint.id,
													adjacentArea.id,
													adjacentEdgePoint.id,
													distance
												)
											end
										end
									end
								end
							end
						end
						processed = processed + 1
					end
				end
			end

			-- Check if Phase 3 is complete (when we've processed all areas)
			if processed == 0 then
				Log:Info(
					"Fine point stitching complete: %d connections added with expensive checks",
					ConnectionProcessor.finePointConnectionsAdded
				)
				ConnectionProcessor.isProcessing = false
				return false -- Processing finished
			end
		else
			-- No hierarchical data, skip Phase 3
			Log:Info("No hierarchical data available, skipping fine point stitching")
			ConnectionProcessor.isProcessing = false
			return false
		end
	end

	-- Adjust batch size based on frame time
	adjustBatchSize()

	return true -- Continue processing
end

--- Apply proper connection cost analysis without removing connections
local function pruneInvalidConnections(nodes)
	Log:Info("Starting proper connection cost analysis (no connections removed)")

	-- Apply cost penalties to all connections using our proper accessibility logic
	local processedConnections = 0
	local penalizedConnections = 0

	for nodeId, node in pairs(nodes) do
		if node and node.c then
			for dir, connectionDir in pairs(node.c) do
				if connectionDir and connectionDir.connections then
					local updatedConnections = {}

					for _, connection in pairs(connectionDir.connections) do
						local targetNodeId = getConnectionNodeId(connection)
						local currentCost = getConnectionCost(connection)
						local targetNode = nodes[targetNodeId]

						if targetNode then
							-- Use our proper accessibility checking with expensive checks allowed
							local isAccessible, costMultiplier = isNodeAccessible(node, targetNode, true)
							local finalCost = currentCost * costMultiplier

							-- Always keep connection, just adjust cost
							if finalCost > 1 then
								table.insert(updatedConnections, { node = targetNodeId, cost = finalCost })
							else
								table.insert(updatedConnections, targetNodeId)
							end

							if costMultiplier > 1 then
								penalizedConnections = penalizedConnections + 1
							end
							processedConnections = processedConnections + 1
						else
							-- Only remove connections to non-existent nodes
							Log:Debug("Removing connection to non-existent node %d", targetNodeId)
						end
					end

					connectionDir.connections = updatedConnections
					connectionDir.count = #updatedConnections
				end
			end
		end
	end

	Log:Info(
		"Connection analysis complete: %d processed, %d penalized, 0 removed",
		processedConnections,
		penalizedConnections
	)

	-- Initialize background processing for fine-tuning if enabled
	if G.Menu.Main.CleanupConnections then
		initializeConnectionProcessing(nodes)
	end
end

--- Process connections in background (called from OnDraw)
function Node.ProcessConnectionsBackground()
	if ConnectionProcessor.isProcessing then
		local nodes = Node.GetNodes()
		if nodes then
			return processBatch(nodes)
		end
	end
	return false
end

--- Get connection processing status
function Node.GetConnectionProcessingStatus()
	return {
		isProcessing = ConnectionProcessor.isProcessing,
		currentPhase = ConnectionProcessor.currentPhase,
		totalNodes = #ConnectionProcessor.nodeQueue + ConnectionProcessor.totalProcessed,
		processedNodes = ConnectionProcessor.totalProcessed,
		connectionsFound = ConnectionProcessor.connectionsFound,
		expensiveChecksUsed = ConnectionProcessor.expensiveChecksUsed,
		finePointConnectionsAdded = ConnectionProcessor.finePointConnectionsAdded,
		currentBatchSize = ConnectionProcessor.currentBatchSize,
		currentFPS = ConnectionProcessor.isProcessing and (1 / globals.FrameTime()) or 0,
	}
end

--- Force stop connection processing
function Node.StopConnectionProcessing()
	ConnectionProcessor.isProcessing = false
	Log:Info("Connection processing stopped by user")
end

------------------------------------------------------------------------
--  Utility  ·  bilinear Z on the area-plane
------------------------------------------------------------------------
local function bilinearZ(x, y, nw, ne, se, sw)
	local w, h = se.x - nw.x, se.y - nw.y
	if w == 0 or h == 0 then
		return nw.z
	end
	local u, v = (x - nw.x) / w, (y - nw.y) / h
	u, v = math.max(0, math.min(1, u)), math.max(0, math.min(1, v))
	local zN = nw.z * (1 - u) + ne.z * u
	local zS = sw.z * (1 - u) + se.z * u
	return zN * (1 - v) + zS * v
end

------------------------------------------------------------------------
--  Fine-grid generation   (thin-area aware + ring & dir tags)
------------------------------------------------------------------------
local function generateAreaPoints(area)
	------------------------------------------------------------
	-- cache bounds
	------------------------------------------------------------
	area.minX = math.min(area.nw.x, area.ne.x, area.se.x, area.sw.x)
	area.maxX = math.max(area.nw.x, area.ne.x, area.se.x, area.sw.x)
	area.minY = math.min(area.nw.y, area.ne.y, area.se.y, area.sw.y)
	area.maxY = math.max(area.nw.y, area.ne.y, area.se.y, area.sw.y)

	local areaWidth = area.maxX - area.minX
	local areaHeight = area.maxY - area.minY

	-- If area is smaller than grid size in either dimension, treat as minor node
	if areaWidth < GRID or areaHeight < GRID then
		Log:Debug("Area %d too small (%dx%d), treating as minor node", area.id, areaWidth, areaHeight)
		local minorPoint = {
			id = 1,
			gridX = 0,
			gridY = 0,
			pos = area.pos,
			neighbors = {},
			parentArea = area.id,
			ring = 0,
			isEdge = true,
			isInner = false,
			dirTags = { "N", "S", "E", "W" }, -- Minor area connects in all directions
			dirMask = Node.DIR.N | Node.DIR.S | Node.DIR.E | Node.DIR.W,
		}

		-- Create edgeSets for minor areas - single point represents all directions
		area.edgeSets = {
			N = { minorPoint },
			S = { minorPoint },
			E = { minorPoint },
			W = { minorPoint },
		}

		-- Set grid extents for minor areas
		area.gridMinX, area.gridMaxX = 0, 0
		area.gridMinY, area.gridMaxY = 0, 0

		return { minorPoint }
	end

	-- Use larger edge buffer to prevent grid points from being placed too close to walls
	local edgeBuffer = math.max(16, GRID * 0.75) -- At least 16 units or 75% of grid size
	local usableWidth = areaWidth - (2 * edgeBuffer)
	local usableHeight = areaHeight - (2 * edgeBuffer)

	-- If usable area after edge buffer is too small, treat as minor node
	if usableWidth < GRID or usableHeight < GRID then
		Log:Debug("Area %d usable space too small after edge buffer, treating as minor node", area.id)
		local minorPoint = {
			id = 1,
			gridX = 0,
			gridY = 0,
			pos = area.pos,
			neighbors = {},
			parentArea = area.id,
			ring = 0,
			isEdge = true,
			isInner = false,
			dirTags = { "N", "S", "E", "W" }, -- Minor area connects in all directions
			dirMask = Node.DIR.N | Node.DIR.S | Node.DIR.E | Node.DIR.W,
		}

		-- Create edgeSets for minor areas - single point represents all directions
		area.edgeSets = {
			N = { minorPoint },
			S = { minorPoint },
			E = { minorPoint },
			W = { minorPoint },
		}

		-- Set grid extents for minor areas
		area.gridMinX, area.gridMaxX = 0, 0
		area.gridMinY, area.gridMaxY = 0, 0

		return { minorPoint }
	end

	local gx = math.floor(usableWidth / GRID) + 1
	local gy = math.floor(usableHeight / GRID) + 1

	-- Double-check for degenerate cases
	if gx <= 0 or gy <= 0 then
		Log:Debug("Area %d grid calculation resulted in degenerate dimensions (%dx%d)", area.id, gx, gy)
		local minorPoint = {
			id = 1,
			gridX = 0,
			gridY = 0,
			pos = area.pos,
			neighbors = {},
			parentArea = area.id,
			ring = 0,
			isEdge = true,
			isInner = false,
			dirTags = { "N", "S", "E", "W" }, -- Minor area connects in all directions
			dirMask = Node.DIR.N | Node.DIR.S | Node.DIR.E | Node.DIR.W,
		}

		-- Create edgeSets for minor areas - single point represents all directions
		area.edgeSets = {
			N = { minorPoint },
			S = { minorPoint },
			E = { minorPoint },
			W = { minorPoint },
		}

		-- Set grid extents for minor areas
		area.gridMinX, area.gridMaxX = 0, 0
		area.gridMinY, area.gridMaxY = 0, 0

		return { minorPoint }
	end

	------------------------------------------------------------
	-- build raw grid
	------------------------------------------------------------
	local raw = {}
	for ix = 0, gx - 1 do
		for iy = 0, gy - 1 do
			-- Place grid points within the usable area, starting from edgeBuffer offset
			local x = area.minX + edgeBuffer + ix * GRID
			local y = area.minY + edgeBuffer + iy * GRID
			raw[#raw + 1] = {
				gridX = ix,
				gridY = iy,
				pos = Vector3(x, y, bilinearZ(x, y, area.nw, area.ne, area.se, area.sw)),
				neighbors = {},
				parentArea = area.id,
			}
		end
	end

	------------------------------------------------------------
	-- peel border IF we still have something inside afterwards
	------------------------------------------------------------
	local keepFull = (gx <= 2) or (gy <= 2)
	local points = {}
	if keepFull then
		points = raw
		Log:Debug("Area %d keeping full grid (%dx%d points) - too small to peel border", area.id, gx, gy)
	else
		for _, p in ipairs(raw) do
			if not (p.gridX == 0 or p.gridX == gx - 1 or p.gridY == 0 or p.gridY == gy - 1) then
				points[#points + 1] = p
			end
		end
		if #points == 0 then -- pathological L-shape → revert
			points, keepFull = raw, true
			Log:Debug("Area %d reverting to full grid - peeling resulted in no points", area.id)
		else
			Log:Debug("Area %d peeled border: %d -> %d points", area.id, #raw, #points)
		end
	end

	------------------------------------------------------------
	-- ring metric + edge / inner flags + directional tags
	------------------------------------------------------------
	local minGX, maxGX, minGY, maxGY = math.huge, -math.huge, math.huge, -math.huge
	for _, p in ipairs(points) do
		minGX, maxGX = math.min(minGX, p.gridX), math.max(maxGX, p.gridX)
		minGY, maxGY = math.min(minGY, p.gridY), math.max(maxGY, p.gridY)
	end
	for i, p in ipairs(points) do
		p.id = i
		p.ring = math.min(p.gridX - minGX, maxGX - p.gridX, p.gridY - minGY, maxGY - p.gridY)
		p.isEdge = (p.ring == 0 or p.ring == 1) -- 1-st/2-nd order
		p.isInner = (p.ring >= 2)
		p.dirTags = {}
	end
	------------------------------------------------------------
	-- dirTags computed against the ring-2 rectangle
	------------------------------------------------------------
	local innerMinGX, innerMaxGX = math.huge, -math.huge
	local innerMinGY, innerMaxGY = math.huge, -math.huge
	for _, p in ipairs(points) do
		if p.isInner then
			innerMinGX, innerMaxGX = math.min(innerMinGX, p.gridX), math.max(innerMaxGX, p.gridX)
			innerMinGY, innerMaxGY = math.min(innerMinGY, p.gridY), math.max(innerMaxGY, p.gridY)
		end
	end
	for _, p in ipairs(points) do
		if innerMinGX <= innerMaxGX then
			if p.gridX < innerMinGX then
				p.dirTags[#p.dirTags + 1] = "W"
			end
			if p.gridX > innerMaxGX then
				p.dirTags[#p.dirTags + 1] = "E"
			end
			if p.gridY < innerMinGY then
				p.dirTags[#p.dirTags + 1] = "S"
			end
			if p.gridY > innerMaxGY then
				p.dirTags[#p.dirTags + 1] = "N"
			end
		end
	end

	------------------------------------------------------------
	-- NEW: build edge buckets and dirMask for fast lookups
	------------------------------------------------------------
	area.edgeSets = { N = {}, S = {}, E = {}, W = {} }
	for _, p in ipairs(points) do
		local m = 0
		if p.gridY == maxGY then
			m = m | Node.DIR.N
			area.edgeSets.N[#area.edgeSets.N + 1] = p
		end
		if p.gridY == minGY then
			m = m | Node.DIR.S
			area.edgeSets.S[#area.edgeSets.S + 1] = p
		end
		if p.gridX == maxGX then
			m = m | Node.DIR.E
			area.edgeSets.E[#area.edgeSets.E + 1] = p
		end
		if p.gridX == minGX then
			m = m | Node.DIR.W
			area.edgeSets.W[#area.edgeSets.W + 1] = p
		end
		p.dirMask = m
	end

	------------------------------------------------------------
	-- orthogonal neighbours, fallback diagonal if isolated
	------------------------------------------------------------
	local function addLink(a, b)
		local d = (a.pos - b.pos):Length()
		local cost = d

		-- Add height-based cost for smooth walking mode
		if G.Menu.Main.WalkableMode == "Smooth" then
			local heightDiff = math.abs(b.pos.z - a.pos.z)
			if heightDiff > 18 then -- Requires jump in smooth mode
				local heightPenalty = math.floor(heightDiff / 18) * 10 -- 10 cost per 18 units
				cost = cost + heightPenalty
			end
		end

		a.neighbors[#a.neighbors + 1] = { point = b, cost = cost, isInterArea = true }
		b.neighbors[#b.neighbors + 1] = { point = a, cost = cost, isInterArea = true }
	end
	local idx = {} -- quick lookup
	for _, p in ipairs(points) do
		idx[p.gridX .. "," .. p.gridY] = p
	end
	local added = 0
	for _, p in ipairs(points) do
		local n = idx[p.gridX .. "," .. (p.gridY + 1)]
		local s = idx[p.gridX .. "," .. (p.gridY - 1)]
		local e = idx[(p.gridX + 1) .. "," .. p.gridY]
		local w = idx[(p.gridX - 1) .. "," .. p.gridY]
		if n then
			addLink(p, n)
			added = added + 1
		end
		if s then
			addLink(p, s)
			added = added + 1
		end
		if e then
			addLink(p, e)
			added = added + 1
		end
		if w then
			addLink(p, w)
			added = added + 1
		end
		if #p.neighbors == 0 then -- stranded corner → diag
			local ne = idx[(p.gridX + 1) .. "," .. (p.gridY + 1)]
			local nw = idx[(p.gridX - 1) .. "," .. (p.gridY + 1)]
			local se = idx[(p.gridX + 1) .. "," .. (p.gridY - 1)]
			local sw = idx[(p.gridX - 1) .. "," .. (p.gridY - 1)]
			if ne then
				addLink(p, ne)
				added = added + 1
			end
			if nw then
				addLink(p, nw)
				added = added + 1
			end
			if se then
				addLink(p, se)
				added = added + 1
			end
			if sw then
				addLink(p, sw)
				added = added + 1
			end
		end
	end

	Log:Debug("Area %d grid %dx%d  kept %d pts  links %d", area.id, gx, gy, #points, added)

	-- Cache grid extents for edge detection (use actual grid dimensions, not area bounds)
	area.gridMinX, area.gridMaxX, area.gridMinY, area.gridMaxY = minGX, maxGX, minGY, maxGY

	return points
end

--==========================================================================
--  Area point cache helpers  (unchanged API)
--==========================================================================

--- Check if an area should be treated as a minor node (too small for grid)
---@param area table The area to check
---@return boolean True if area should be treated as minor node
function Node.IsMinorArea(area)
	if not area then
		return true
	end

	local minX = math.min(area.nw.x, area.ne.x, area.se.x, area.sw.x)
	local maxX = math.max(area.nw.x, area.ne.x, area.se.x, area.sw.x)
	local minY = math.min(area.nw.y, area.ne.y, area.se.y, area.sw.y)
	local maxY = math.max(area.nw.y, area.ne.y, area.se.y, area.sw.y)

	local areaWidth = maxX - minX
	local areaHeight = maxY - minY

	return areaWidth < GRID or areaHeight < GRID
end

function Node.GenerateAreaPoints(id)
	local nodes = G.Navigation.nodes
	if not (nodes and nodes[id]) then
		return
	end
	local area = nodes[id]
	if area.finePoints then
		return area.finePoints
	end
	area.finePoints = generateAreaPoints(area)

	-- Log whether this area was treated as minor
	if area.finePoints and #area.finePoints == 1 then
		Log:Debug("Area %d treated as minor node (single point)", id)
	end

	return area.finePoints
end

function Node.GetAreaPoints(id)
	return Node.GenerateAreaPoints(id)
end

--==========================================================================
--  Touching-boxes helper
--==========================================================================
local function neighbourSide(a, b, eps)
	eps = eps or 1.0
	local overlapY = (a.minY <= b.maxY + eps) and (b.minY <= a.maxY + eps)
	local overlapX = (a.minX <= b.maxX + eps) and (b.minX <= a.maxX + eps)
	if overlapY and math.abs(a.maxX - b.minX) < eps then
		return "E", "W"
	end
	if overlapY and math.abs(b.maxX - a.minX) < eps then
		return "W", "E"
	end
	if overlapX and math.abs(a.maxY - b.minY) < eps then
		return "N", "S"
	end
	if overlapX and math.abs(b.maxY - a.minY) < eps then
		return "S", "N"
	end
	return nil
end

local function edgePoints(area, side)
	-- return precomputed bucket for the side
	return area.edgeSets[side] or {}
end

local function link(a, b)
	local d = (a.pos - b.pos):Length()
	local cost = d

	-- Add height-based cost for smooth walking mode
	if G.Menu.Main.WalkableMode == "Smooth" then
		local heightDiff = math.abs(b.pos.z - a.pos.z)
		if heightDiff > 18 then -- Requires jump in smooth mode
			local heightPenalty = math.floor(heightDiff / 18) * 10 -- 10 cost per 18 units
			cost = cost + heightPenalty
		end
	end

	a.neighbors[#a.neighbors + 1] = { point = b, cost = cost, isInterArea = true }
	b.neighbors[#b.neighbors + 1] = { point = a, cost = cost, isInterArea = true }
end

local function connectPair(areaA, areaB)
	-- Simple and fast stitching: each edge node connects to its 2 closest neighbors
	local sideA, sideB = neighbourSide(areaA, areaB, 5.0)
	if not sideA then
		return 0
	end

	local edgeA, edgeB = edgePoints(areaA, sideA), edgePoints(areaB, sideB)
	if #edgeA == 0 or #edgeB == 0 then
		return 0
	end

	local connectionCount = 0
	local maxDistance = 200 -- Maximum connection distance

	-- For each edge point in area A, find up to 2 closest points in area B
	for _, pointA in ipairs(edgeA) do
		local candidates = {}

		-- Find all candidates within max distance
		for _, pointB in ipairs(edgeB) do
			local distance = (pointA.pos - pointB.pos):Length()
			if distance <= maxDistance and isNodeAccessible(pointA, pointB) then
				table.insert(candidates, {
					point = pointB,
					distance = distance,
				})
			end
		end

		-- Sort by distance and take the 2 closest
		table.sort(candidates, function(a, b)
			return a.distance < b.distance
		end)

		-- Connect to up to 2 closest candidates
		local connectionsForThisPoint = 0
		for i = 1, math.min(2, #candidates) do
			local candidate = candidates[i]
			link(pointA, candidate.point)
			connectionCount = connectionCount + 1
			connectionsForThisPoint = connectionsForThisPoint + 1
		end

		-- Log detailed connections for debugging
		if connectionsForThisPoint > 0 then
			Log:Debug("Point in area %d connected to %d points in area %d", areaA.id, connectionsForThisPoint, areaB.id)
		end
	end

	-- For each edge point in area B, find up to 2 closest points in area A (bidirectional)
	for _, pointB in ipairs(edgeB) do
		local candidates = {}

		-- Find all candidates within max distance
		for _, pointA in ipairs(edgeA) do
			local distance = (pointB.pos - pointA.pos):Length()
			if distance <= maxDistance and isNodeAccessible(pointB, pointA) then
				-- Check if this connection already exists to avoid duplicates
				local alreadyConnected = false
				for _, neighbor in ipairs(pointB.neighbors) do
					if neighbor.point == pointA then
						alreadyConnected = true
						break
					end
				end

				if not alreadyConnected then
					table.insert(candidates, {
						point = pointA,
						distance = distance,
					})
				end
			end
		end

		-- Sort by distance and take the 2 closest
		table.sort(candidates, function(a, b)
			return a.distance < b.distance
		end)

		-- Connect to up to 2 closest candidates (if not already connected)
		local connectionsForThisPoint = 0
		for i = 1, math.min(2, #candidates) do
			local candidate = candidates[i]
			link(pointB, candidate.point)
			connectionCount = connectionCount + 1
			connectionsForThisPoint = connectionsForThisPoint + 1
		end
	end

	Log:Debug("Fast stitching: %d total connections between areas %d <-> %d", connectionCount, areaA.id, areaB.id)
	return connectionCount
end

--- Build hierarchical data structure for HPA* pathfinding
---@param processedAreas table Areas with their fine points and connections
local function buildHierarchicalStructure(processedAreas)
	-- Initialize hierarchical structure in globals
	if not G.Navigation.hierarchical then
		G.Navigation.hierarchical = {}
	end

	G.Navigation.hierarchical.areas = {}
	G.Navigation.hierarchical.edgePoints = {} -- Global registry of edge points for fast lookup

	local totalEdgePoints = 0
	local totalInterConnections = 0

	-- Process each area and build the hierarchical structure
	for areaId, data in pairs(processedAreas) do
		local areaInfo = {
			id = areaId,
			area = data.area,
			points = data.points,
			edgePoints = {}, -- Points on the boundary of this area
			internalPoints = {}, -- Points inside this area
			interAreaConnections = {}, -- Connections to other areas
		}
		-- Categorize points as edge or internal
		for _, point in pairs(data.points) do
			if point.isEdge then
				table.insert(areaInfo.edgePoints, point)
				-- Add to global edge point registry with area reference
				G.Navigation.hierarchical.edgePoints[point.id .. "_" .. areaId] = {
					point = point,
					areaId = areaId,
				}
				totalEdgePoints = totalEdgePoints + 1
			else
				table.insert(areaInfo.internalPoints, point)
			end

			-- Count inter-area connections
			for _, neighbor in pairs(point.neighbors) do
				if neighbor.isInterArea then
					totalInterConnections = totalInterConnections + 1
					-- Store inter-area connection info
					table.insert(areaInfo.interAreaConnections, {
						fromPoint = point,
						toPoint = neighbor.point,
						toArea = neighbor.point.parentArea,
						cost = neighbor.cost,
					})
				end
			end
		end

		G.Navigation.hierarchical.areas[areaId] = areaInfo
		Log:Debug(
			"Area %d: %d edge points, %d internal points, %d inter-area connections",
			areaId,
			#areaInfo.edgePoints,
			#areaInfo.internalPoints,
			#areaInfo.interAreaConnections
		)
	end

	Log:Info(
		"Built hierarchical structure: %d total edge points, %d inter-area connections",
		totalEdgePoints,
		totalInterConnections
	)
end

--==========================================================================
--  Multi-tick setup system to prevent game freezing
--==========================================================================
local SetupState = {
	currentPhase = 0,
	processedAreas = {},
	maxAreasPerTick = 10, -- Increased from 5 since stitching is now much faster
	totalAreas = 0,
	currentAreaIndex = 0,
	hierarchicalData = {},
}

--- Apply height penalties to all fine point connections
local function applyHeightPenaltiesToConnections(processedAreas)
	local penalizedCount = 0
	local invalidatedCount = 0

	Log:Info("Applying height penalties to fine point connections...")

	for areaId, data in pairs(processedAreas) do
		for _, point in ipairs(data.points) do
			local validNeighbors = {}

			for _, neighbor in ipairs(point.neighbors) do
				local heightDiff = neighbor.point.pos.z - point.pos.z

				if heightDiff > 72 then
					-- Invalid connection - can't jump this high
					invalidatedCount = invalidatedCount + 1
				elseif heightDiff > 18 then
					-- Apply 100 unit penalty for steep climbs
					neighbor.cost = (neighbor.cost or 1) + 100
					table.insert(validNeighbors, neighbor)
					penalizedCount = penalizedCount + 1
				else
					-- Normal connection
					table.insert(validNeighbors, neighbor)
				end
			end

			point.neighbors = validNeighbors
		end
	end

	Log:Info("Height penalties applied: %d penalized, %d invalidated", penalizedCount, invalidatedCount)
end

--- Initialize multi-tick setup
local function initializeSetup()
	SetupState.currentPhase = 1
	SetupState.processedAreas = {}
	SetupState.currentAreaIndex = 0
	SetupState.hierarchicalData = {}

	local nodes = G.Navigation.nodes
	if nodes then
		SetupState.totalAreas = 0
		for _ in pairs(nodes) do
			SetupState.totalAreas = SetupState.totalAreas + 1
		end
	end

	Log:Info("Starting multi-tick hierarchical setup: %d areas total", SetupState.totalAreas)
end

--- Process one tick of setup work
local function processSetupTick()
	if SetupState.currentPhase == 0 then
		return false -- No setup in progress
	end

	local nodes = G.Navigation.nodes
	if not nodes then
		SetupState.currentPhase = 0
		return false
	end

	if SetupState.currentPhase == 1 then
		-- Phase 1: Generate fine points (spread across multiple ticks)
		local processed = 0
		local areaIds = {}
		for id in pairs(nodes) do
			table.insert(areaIds, id)
		end

		local startIdx = SetupState.currentAreaIndex + 1
		local endIdx = math.min(startIdx + SetupState.maxAreasPerTick - 1, #areaIds)

		for i = startIdx, endIdx do
			local areaId = areaIds[i]
			local area = nodes[areaId]

			-- Generate fine points for this area (this also sets area bounds)
			local finePoints = Node.GenerateAreaPoints(areaId)

			-- Ensure the area has its bounds properly cached for neighbourSide function
			if not area.minX then
				area.minX = math.min(area.nw.x, area.ne.x, area.se.x, area.sw.x)
				area.maxX = math.max(area.nw.x, area.ne.x, area.se.x, area.sw.x)
				area.minY = math.min(area.nw.y, area.ne.y, area.se.y, area.sw.y)
				area.maxY = math.max(area.nw.y, area.ne.y, area.se.y, area.sw.y)
			end

			SetupState.processedAreas[areaId] = {
				area = area,
				points = finePoints,
			}
			processed = processed + 1
		end

		SetupState.currentAreaIndex = endIdx

		Log:Debug("Phase 1: Processed %d areas (%d/%d)", processed, SetupState.currentAreaIndex, #areaIds)

		if SetupState.currentAreaIndex >= #areaIds then
			SetupState.currentPhase = 2
			SetupState.currentAreaIndex = 0
			Log:Info("Phase 1 complete: Fine points generated for all areas with proper bounds")
		end

		return true -- More work to do
	elseif SetupState.currentPhase == 2 then
		-- Phase 2: Connect fine points between adjacent areas (spread across ticks) - OPTIMIZED
		local processed = 0
		local totalConnections = 0
		local areaIds = {}
		for id in pairs(SetupState.processedAreas) do
			table.insert(areaIds, id)
		end

		local startIdx = SetupState.currentAreaIndex + 1
		local endIdx = math.min(startIdx + SetupState.maxAreasPerTick - 1, #areaIds)

		for i = startIdx, endIdx do
			local areaId = areaIds[i]
			local data = SetupState.processedAreas[areaId]
			local area = data.area

			-- Get adjacent areas and process connections more efficiently
			local adjacentAreas = Node.GetAdjacentNodesOnly(area, nodes)

			if #adjacentAreas > 0 then
				Log:Debug("Area %d processing %d adjacent areas", areaId, #adjacentAreas)
			end

			for _, adjacentArea in ipairs(adjacentAreas) do
				-- Only connect to areas with higher IDs to avoid duplicate processing
				if SetupState.processedAreas[adjacentArea.id] and adjacentArea.id > areaId then
					-- Ensure both areas have their edgeSets (only regenerate if truly missing)
					local needsRegenA = not area.edgeSets
					local needsRegenB = not adjacentArea.edgeSets

					if needsRegenA then
						Log:Debug("Regenerating edgeSets for area %d", areaId)
						Node.GenerateAreaPoints(areaId)
					end
					if needsRegenB then
						Log:Debug("Regenerating edgeSets for area %d", adjacentArea.id)
						Node.GenerateAreaPoints(adjacentArea.id)
					end

					-- Fast stitching with the new algorithm
					local connections = connectPair(area, adjacentArea)
					totalConnections = totalConnections + connections

					if connections > 0 then
						Log:Debug("Fast stitched %d connections: %d <-> %d", connections, areaId, adjacentArea.id)
					end
				end
			end
			processed = processed + 1
		end

		SetupState.currentAreaIndex = endIdx

		Log:Debug(
			"Phase 2 (Fast): Processed %d areas (%d/%d), created %d connections this batch",
			processed,
			SetupState.currentAreaIndex,
			#areaIds,
			totalConnections
		)

		if SetupState.currentAreaIndex >= #areaIds then
			SetupState.currentPhase = 3
			Log:Info("Phase 2 complete: Fast inter-area stitching finished")
		end

		return true -- More work to do
	elseif SetupState.currentPhase == 3 then
		-- Phase 3: Apply height penalties and build hierarchical structure
		applyHeightPenaltiesToConnections(SetupState.processedAreas)
		buildHierarchicalStructure(SetupState.processedAreas)

               SetupState.currentPhase = 0 -- Setup complete
               Log:Info("Multi-tick hierarchical setup complete!")
               G.Navigation.navMeshUpdated = true
               return false -- Setup finished
	end

	return false
end

--==========================================================================
--  Enhanced hierarchical network generation with multi-tick support
--==========================================================================
function Node.GenerateHierarchicalNetwork(maxAreas)
	-- Start multi-tick setup process
	initializeSetup()

	-- Register callback to process setup across multiple ticks
	callbacks.Unregister("CreateMove", "HierarchicalSetup")
	callbacks.Register("CreateMove", "HierarchicalSetup", function()
		if not processSetupTick() then
			-- Setup complete, unregister callback
			callbacks.Unregister("CreateMove", "HierarchicalSetup")
		end
	end)
end

--==========================================================================
--  PUBLIC (everything else unchanged)
--==========================================================================

function Node.SetNodes(nodes)
	G.Navigation.nodes = nodes
end

function Node.GetNodes()
	return G.Navigation.nodes
end

function Node.GetNodeByID(id)
	return G.Navigation.nodes and G.Navigation.nodes[id] or nil
end

function Node.GetClosestNode(pos)
	if not G.Navigation.nodes then
		return nil
	end
	local closestArea, minDist = nil, math.huge
	for _, area in pairs(G.Navigation.nodes) do
		local finePoints = area.finePoints or area.points
		if finePoints and #finePoints > 0 then
			for _, sub in ipairs(finePoints) do
				local d = (sub.pos - pos):Length()
				if d < minDist then
					minDist = d
					closestArea = area
				end
			end
		else
			local d = (area.pos - pos):Length()
			if d < minDist then
				minDist = d
				closestArea = area
			end
		end
	end
	return closestArea
end

--- Manually trigger connection cleanup (useful for debugging)
function Node.CleanupConnections()
	local nodes = Node.GetNodes()
	if nodes then
		pruneInvalidConnections(nodes)
	else
		Log:Warn("No nodes loaded for cleanup")
	end
end

function Node.AddConnection(nodeA, nodeB)
	if not nodeA or not nodeB then
		return
	end
	local nodes = G.Navigation.nodes
	if not nodes then
		return
	end
	-- Simplified connection adding
	for dir, cDir in pairs(nodes[nodeA.id] and nodes[nodeA.id].c or {}) do
		if cDir and cDir.connections then
			table.insert(cDir.connections, nodeB.id)
			cDir.count = cDir.count + 1
			break
		end
	end
end

function Node.RemoveConnection(nodeA, nodeB)
	if not nodeA or not nodeB then
		return
	end
	local nodes = G.Navigation.nodes
	if not nodes then
		return
	end
	-- Updated to handle both connection formats
	for dir, cDir in pairs(nodes[nodeA.id] and nodes[nodeA.id].c or {}) do
		if cDir and cDir.connections then
			for i, connection in pairs(cDir.connections) do
				local targetNodeId = getConnectionNodeId(connection)
				if targetNodeId == nodeB.id then
					table.remove(cDir.connections, i)
					cDir.count = cDir.count - 1
					break
				end
			end
		end
	end
end

function Node.AddCostToConnection(nodeA, nodeB, cost)
	if not nodeA or not nodeB then
		return
	end
	local nodes = G.Navigation.nodes
	if not nodes then
		return
	end
	-- Updated to handle both connection formats
	for dir, cDir in pairs(nodes[nodeA.id] and nodes[nodeA.id].c or {}) do
		if cDir and cDir.connections then
			for i, connection in pairs(cDir.connections) do
				local targetNodeId = getConnectionNodeId(connection)
				if targetNodeId == nodeB.id then
					cDir.connections[i] = { node = targetNodeId, cost = cost }
					break
				end
			end
		end
	end
end

--- Add penalty to connection when pathfinding fails (adds 100 cost each failure)
---@param nodeA table First node (source)
---@param nodeB table Second node (destination)
function Node.AddFailurePenalty(nodeA, nodeB, penalty)
        penalty = penalty or 100
        if not nodeA or not nodeB then
                return
        end

        local nodes = G.Navigation.nodes
        if not nodes then
                return
        end

        -- Resolve area IDs for both nodes (supports fine points)
<<<<<<< HEAD
        -- Prefer parentArea when present to avoid mixing fine point IDs with area IDs
        local function resolveAreaId(n)
                if not n then
                        return nil
                end

                if n.parentArea then
                        return n.parentArea
                end

                return n.id
=======
        local function resolveAreaId(n)
                if nodes[n.id] then
                        return n.id
                end
                if n.parentArea and nodes[n.parentArea] then
                        return n.parentArea
                end
                return nil
>>>>>>> f1772817
        end

        -- Helper to apply penalty in one direction for area connections
        local function applyAreaPenalty(fromAreaId, toAreaId)
                if not (fromAreaId and toAreaId) then
                        return false
                end
                for _, cDir in pairs(nodes[fromAreaId] and nodes[fromAreaId].c or {}) do
                        if cDir and cDir.connections then
                                for i, connection in pairs(cDir.connections) do
                                        local targetNodeId = getConnectionNodeId(connection)
                                        if targetNodeId == toAreaId then
                                                local currentCost = getConnectionCost(connection)
                                                local newCost = currentCost + penalty
                                                cDir.connections[i] = { node = targetNodeId, cost = newCost }
                                                Log:Debug(
                                                        "Added failure penalty to connection %d -> %d: %.1f -> %.1f",
                                                        fromAreaId,
                                                        toAreaId,
                                                        currentCost,
                                                        newCost
                                                )
                                                return true
                                        end
                                end
                        end
                end
                return false
        end

        -- Helper to apply penalty for fine point neighbors
        local function applyFinePenalty(fromNode, toNode)
                if not fromNode.neighbors then
                        return false
                end
                for _, neighbor in ipairs(fromNode.neighbors) do
<<<<<<< HEAD
                        if neighbor.point == toNode
                                or (neighbor.point.id == (toNode.id)
                                        and neighbor.point.parentArea == toNode.parentArea) then
=======
                        if neighbor.point == toNode then
>>>>>>> f1772817
                                local currentCost = neighbor.cost or 1
                                local newCost = currentCost + penalty
                                neighbor.cost = newCost
                                Log:Debug(
                                        "Added fine failure penalty to point %d (area %s) -> %d (area %s): %.1f -> %.1f",
                                        fromNode.id or -1,
                                        fromNode.parentArea or "?",
                                        toNode.id or -1,
                                        toNode.parentArea or "?",
                                        currentCost,
                                        newCost
                                )
                                return true
                        end
                end
                return false
        end

        local function applyPenalty(fromNode, toNode)
                -- First try area-level penalty
                local fromArea = resolveAreaId(fromNode)
                local toArea = resolveAreaId(toNode)
                local appliedArea = applyAreaPenalty(fromArea, toArea)

                -- Then fine-point penalty if applicable
                local appliedFine = applyFinePenalty(fromNode, toNode)

                -- Debug if no connection was updated
                if not appliedArea and not appliedFine then
                        Log:Warn(
                                "Skipping penalty for invalid connection: %s->%s",
                                tostring(fromArea or fromNode.id),
                                tostring(toArea or toNode.id)
                        )
                end
        end

        -- Apply penalty both directions to discourage repeated failure
        applyPenalty(nodeA, nodeB)
        applyPenalty(nodeB, nodeA)
end

--- Get adjacent nodes with accessibility checks (expensive, for pathfinding)
---@param node table First node (source)
---@param nodes table All navigation nodes
---@return table[] Array of accessible adjacent nodes
--- NOTE: This function is EXPENSIVE due to accessibility checks.
--- Use GetAdjacentNodesSimple for pathfinding after setup validation is complete.
function Node.GetAdjacentNodes(node, nodes)
	local adjacent = {}
	if not node or not node.c or not nodes then
		return adjacent
	end

	-- Check all directions using ipairs for connections
	for _, cDir in ipairs(node.c) do
		if cDir and cDir.connections then
			for _, connection in ipairs(cDir.connections) do
				local targetNodeId = getConnectionNodeId(connection)
				local targetNode = nodes[targetNodeId]
				if targetNode and targetNode.pos then
					-- Use centralized accessibility check (EXPENSIVE)
					if isNodeAccessible(node, targetNode) then
						table.insert(adjacent, targetNode)
					end
				end
			end
		end
	end
	return adjacent
end

--- Get adjacent nodes without accessibility checks (fast, for finding connections)
---@param node table First node (source)
---@param nodes table All navigation nodes
---@return table[] Array of connected adjacent nodes with costs
--- NOTE: This function is FAST and should be used for pathfinding.
--- Assumes connections are already validated during setup time.
--- Returns: { {node = targetNode, cost = connectionCost}, ... }
function Node.GetAdjacentNodesSimple(node, nodes)
	local adjacent = {}
	if not node or not node.c or not nodes then
		return adjacent
	end

	-- Check all directions using ipairs for connections
	for _, cDir in ipairs(node.c) do
		if cDir and cDir.connections then
			for _, connection in ipairs(cDir.connections) do
				local targetNodeId = getConnectionNodeId(connection)
				local connectionCost = getConnectionCost(connection)
				local targetNode = nodes[targetNodeId]
				if targetNode and targetNode.pos then
					-- Return node WITH cost for direct use in pathfinding
					table.insert(adjacent, {
						node = targetNode,
						cost = connectionCost,
					})
				end
			end
		end
	end
	return adjacent
end

--- Get adjacent nodes as simple array (for backward compatibility with non-pathfinding uses)
---@param node table First node (source)
---@param nodes table All navigation nodes
---@return table[] Array of adjacent node objects only
function Node.GetAdjacentNodesOnly(node, nodes)
	local adjacent = {}
	local adjacentWithCost = Node.GetAdjacentNodesSimple(node, nodes)

	for _, neighborData in ipairs(adjacentWithCost) do
		table.insert(adjacent, neighborData.node)
	end

	return adjacent
end

--- Fast, zero logic - just returns whatever the nav-file says
---@param node table First node (source)
---@param nodes table All navigation nodes
---@return table[] Array of adjacent node objects (raw connections)
function Node.GetAdjacentNodesRaw(node, nodes)
	local out = {}
	if not node or not node.c then
		return out
	end

	for _, dir in pairs(node.c) do
		if dir and dir.connections then
			for _, connection in pairs(dir.connections) do
				local targetNodeId = getConnectionNodeId(connection)
				local targetNode = nodes[targetNodeId]
				if targetNode then
					out[#out + 1] = targetNode
				end
			end
		end
	end
	return out
end

--- Slow but safe - uses isNodeAccessible / walkable checks
---@param node table First node (source)
---@param nodes table All navigation nodes
---@return table[] Array of accessible adjacent node objects
function Node.GetAdjacentNodesClean(node, nodes)
	local out = {}
	if not node or not node.c then
		return out
	end

	for _, dir in pairs(node.c) do
		if dir and dir.connections then
			for _, connection in pairs(dir.connections) do
				local targetNodeId = getConnectionNodeId(connection)
				local targetNode = nodes[targetNodeId]
				if targetNode and isNodeAccessible(node, targetNode) then
					out[#out + 1] = targetNode
				end
			end
		end
	end
	return out
end

function Node.LoadFile(navFile)
	local full = "tf/" .. navFile
	local navData, err = tryLoadNavFile(full)
	if not navData and err == "File not found" then
		Log:Warn("Nav file not found, attempting to generate...")
		generateNavFile()
		navData, err = tryLoadNavFile(full)
		if not navData then
			Log:Error("Failed to load or parse generated nav file: %s", err or "unknown")
			-- Initialize empty nodes table to prevent crashes
			Node.SetNodes({})
			return false
		elseif not navData then
			Log:Error("Failed to load nav file: %s", err or "unknown")
			-- Initialize empty nodes table to prevent crashes
			Node.SetNodes({})
			return false
		end
	end

	local navNodes = processNavData(navData)
	Node.SetNodes(navNodes)

	-- Fix: Count nodes properly for hash table
	local nodeCount = 0
	for _ in pairs(navNodes) do
		nodeCount = nodeCount + 1
	end
	Log:Info("Successfully loaded %d navigation nodes", nodeCount)

	-- Cleanup invalid connections after loading (if enabled)
	if G.Menu.Main.CleanupConnections then
		pruneInvalidConnections(navNodes)
	else
		Log:Info("Connection cleanup is disabled in settings")
	end

	return true
end

function Node.LoadNavFile()
	local mf = engine.GetMapName()
	if mf and mf ~= "" then
		Node.LoadFile(string.gsub(mf, ".bsp", ".nav"))
	else
		Log:Warn("No map name available for nav file loading")
		Node.SetNodes({})
	end
end

function Node.Setup()
	local mapName = engine.GetMapName()
	if mapName and mapName ~= "" and mapName ~= "menu" then
		Log:Info("Setting up navigation for map: %s", mapName)
		Node.LoadNavFile()

		-- Automatically generate hierarchical network after loading nav file
		local nodes = Node.GetNodes()
		if nodes and next(nodes) then
			Log:Info("Auto-generating hierarchical network...")
			Node.GenerateHierarchicalNetwork() -- Process all areas
		else
			Log:Warn("No nodes loaded, skipping hierarchical network generation")
		end
	else
		Log:Info("No valid map loaded, initializing empty navigation nodes")
		-- Initialize empty nodes table to prevent crashes when no map is loaded
		Node.SetNodes({})
	end
end

--- Find the closest fine point within an area to a given position
---@param areaId number The area ID
---@param position Vector3 The target position
---@return table|nil The closest point or nil if not found
function Node.GetClosestAreaPoint(areaId, position)
	local points = Node.GetAreaPoints(areaId)
	if not points then
		return nil
	end

	local closest, minDist = nil, math.huge
	for _, point in pairs(points) do
		local dist = (point.pos - position):Length()
		if dist < minDist then
			minDist = dist
			closest = point
		end
	end

	return closest
end

--- Clear cached fine points for all areas (useful when settings change)
function Node.ClearAreaPoints()
	local nodes = Node.GetNodes()
	if not nodes then
		return
	end

	local clearedCount = 0
	for _, area in pairs(nodes) do
		if area.finePoints then
			area.finePoints = nil
			clearedCount = clearedCount + 1
		end
	end

	Log:Info("Cleared fine points cache for %d areas", clearedCount)
end

--- Get hierarchical pathfinding data (for HPA* algorithm)
---@return table|nil Hierarchical structure or nil if not available
function Node.GetHierarchicalData()
	return G.Navigation.hierarchical
end

--- Get closest edge point in an area to a given position (for HPA* pathfinding)
---@param areaId number The area ID
---@param position Vector3 The target position
---@return table|nil The closest edge point or nil if not found
function Node.GetClosestEdgePoint(areaId, position)
	if not G.Navigation.hierarchical or not G.Navigation.hierarchical.areas[areaId] then
		return nil
	end

	local areaInfo = G.Navigation.hierarchical.areas[areaId]
	local closest, minDist = nil, math.huge

	for _, edgePoint in pairs(areaInfo.edgePoints) do
		local dist = (edgePoint.pos - position):Length()
		if dist < minDist then
			minDist = dist
			closest = edgePoint
		end
	end

	return closest
end

--- Get all inter-area connections from a specific area (for HPA* pathfinding)
---@param areaId number The area ID
---@return table[] Array of inter-area connections
function Node.GetInterAreaConnections(areaId)
	if not G.Navigation.hierarchical or not G.Navigation.hierarchical.areas[areaId] then
		return {}
	end

	return G.Navigation.hierarchical.areas[areaId].interAreaConnections or {}
end

-- Register OnDraw callback for background connection processing
local function OnDrawConnectionProcessing()
	Node.ProcessConnectionsBackground()
end

callbacks.Unregister("Draw", "Node.ConnectionProcessing")
callbacks.Register("Draw", "Node.ConnectionProcessing", OnDrawConnectionProcessing)

--- Recalculate all connection costs based on current walking mode
function Node.RecalculateConnectionCosts()
	local nodes = Node.GetNodes()
	if not nodes then
		return
	end

	local recalculatedCount = 0
	local smoothMode = G.Menu.Main.WalkableMode == "Smooth"

	Log:Info("Recalculating connection costs for %s walking mode", G.Menu.Main.WalkableMode)

	-- Recalculate regular node connections
	for nodeId, node in pairs(nodes) do
		if node and node.c then
			for dir, connectionDir in pairs(node.c) do
				if connectionDir and connectionDir.connections then
					for i, connection in ipairs(connectionDir.connections) do
						local targetNodeId = getConnectionNodeId(connection)
						local targetNode = nodes[targetNodeId]

						if targetNode and type(connection) == "table" then
							local baseCost = connection.cost or 1
							local heightDiff = targetNode.pos.z - node.pos.z

							-- Reset to base cost first
							local newCost = baseCost

							-- Add height penalty for smooth mode
							if smoothMode and heightDiff > 18 then
								local heightPenalty = math.floor(heightDiff / 18) * 10
								newCost = newCost + heightPenalty
							end

							connection.cost = newCost
							recalculatedCount = recalculatedCount + 1
						end
					end
				end
			end
		end
	end

	-- Recalculate inter-area fine point connections
	if G.Navigation.hierarchical and G.Navigation.hierarchical.areas then
		for areaId, areaInfo in pairs(G.Navigation.hierarchical.areas) do
			if areaInfo.points then
				for _, point in ipairs(areaInfo.points) do
					if point.neighbors then
						for _, neighbor in ipairs(point.neighbors) do
							if neighbor.point and neighbor.cost then
								local baseDist = (point.pos - neighbor.point.pos):Length()
								local heightDiff = math.abs(neighbor.point.pos.z - point.pos.z)

								-- Reset to base distance
								local newCost = baseDist

								-- Add height penalty for smooth mode
								if smoothMode and heightDiff > 18 then
									local heightPenalty = math.floor(heightDiff / 18) * 10
									newCost = newCost + heightPenalty
								end

								neighbor.cost = newCost
								recalculatedCount = recalculatedCount + 1
							end
						end
					end
				end
			end
		end
	end

	Log:Info("Recalculated %d connection costs for %s mode", recalculatedCount, G.Menu.Main.WalkableMode)
end

return Node<|MERGE_RESOLUTION|>--- conflicted
+++ resolved
@@ -1709,7 +1709,7 @@
         end
 
         -- Resolve area IDs for both nodes (supports fine points)
-<<<<<<< HEAD
+
         -- Prefer parentArea when present to avoid mixing fine point IDs with area IDs
         local function resolveAreaId(n)
                 if not n then
@@ -1721,16 +1721,7 @@
                 end
 
                 return n.id
-=======
-        local function resolveAreaId(n)
-                if nodes[n.id] then
-                        return n.id
-                end
-                if n.parentArea and nodes[n.parentArea] then
-                        return n.parentArea
-                end
-                return nil
->>>>>>> f1772817
+
         end
 
         -- Helper to apply penalty in one direction for area connections
@@ -1767,13 +1758,10 @@
                         return false
                 end
                 for _, neighbor in ipairs(fromNode.neighbors) do
-<<<<<<< HEAD
                         if neighbor.point == toNode
                                 or (neighbor.point.id == (toNode.id)
                                         and neighbor.point.parentArea == toNode.parentArea) then
-=======
-                        if neighbor.point == toNode then
->>>>>>> f1772817
+
                                 local currentCost = neighbor.cost or 1
                                 local newCost = currentCost + penalty
                                 neighbor.cost = newCost
